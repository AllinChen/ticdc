--- conflicted
+++ resolved
@@ -422,13 +422,8 @@
 	baseAllocatedID := currentRequestID()
 	lockresolver := txnutil.NewLockerResolver(kvStorage.(tikv.Storage))
 	isPullInit := &mockPullerInit{}
-<<<<<<< HEAD
 	cdcClient := NewCDCClient(ctx, pdClient, kvStorage.(tikv.Storage), NewConnArray(&security.Credential{}, 2))
-	eventCh := make(chan *model.RegionFeedEvent, 10)
-=======
-	cdcClient := NewCDCClient(ctx, pdClient, kvStorage.(tikv.Storage), &security.Credential{})
 	eventCh := make(chan model.RegionFeedEvent, 10)
->>>>>>> 2f754891
 	wg.Add(1)
 	go func() {
 		defer wg.Done()
@@ -532,13 +527,8 @@
 	baseAllocatedID := currentRequestID()
 	lockresolver := txnutil.NewLockerResolver(kvStorage.(tikv.Storage))
 	isPullInit := &mockPullerInit{}
-<<<<<<< HEAD
 	cdcClient := NewCDCClient(ctx, pdClient, kvStorage.(tikv.Storage), NewConnArray(&security.Credential{}, 2))
-	eventCh := make(chan *model.RegionFeedEvent, 10)
-=======
-	cdcClient := NewCDCClient(ctx, pdClient, kvStorage.(tikv.Storage), &security.Credential{})
 	eventCh := make(chan model.RegionFeedEvent, 10)
->>>>>>> 2f754891
 	wg.Add(1)
 	go func() {
 		defer wg.Done()
@@ -694,13 +684,8 @@
 	baseAllocatedID := currentRequestID()
 	lockresolver := txnutil.NewLockerResolver(kvStorage.(tikv.Storage))
 	isPullInit := &mockPullerInit{}
-<<<<<<< HEAD
 	cdcClient := NewCDCClient(ctx, pdClient, kvStorage.(tikv.Storage), NewConnArray(&security.Credential{}, 2))
-	eventCh := make(chan *model.RegionFeedEvent, 10)
-=======
-	cdcClient := NewCDCClient(ctx, pdClient, kvStorage.(tikv.Storage), &security.Credential{})
 	eventCh := make(chan model.RegionFeedEvent, 10)
->>>>>>> 2f754891
 	var wg2 sync.WaitGroup
 	wg2.Add(1)
 	go func() {
@@ -761,13 +746,8 @@
 	baseAllocatedID := currentRequestID()
 	lockresolver := txnutil.NewLockerResolver(kvStorage.(tikv.Storage))
 	isPullInit := &mockPullerInit{}
-<<<<<<< HEAD
 	cdcClient := NewCDCClient(ctx, pdClient, kvStorage.(tikv.Storage), NewConnArray(&security.Credential{}, 2))
-	eventCh := make(chan *model.RegionFeedEvent, 10)
-=======
-	cdcClient := NewCDCClient(ctx, pdClient, kvStorage.(tikv.Storage), &security.Credential{})
 	eventCh := make(chan model.RegionFeedEvent, 10)
->>>>>>> 2f754891
 	wg.Add(1)
 	go func() {
 		defer wg.Done()
@@ -1215,13 +1195,8 @@
 
 	lockresolver := txnutil.NewLockerResolver(kvStorage.(tikv.Storage))
 	isPullInit := &mockPullerInit{}
-<<<<<<< HEAD
 	cdcClient := NewCDCClient(ctx, pdClient, kvStorage.(tikv.Storage), NewConnArray(&security.Credential{}, 2))
-	eventCh := make(chan *model.RegionFeedEvent, 10)
-=======
-	cdcClient := NewCDCClient(ctx, pdClient, kvStorage.(tikv.Storage), &security.Credential{})
 	eventCh := make(chan model.RegionFeedEvent, 10)
->>>>>>> 2f754891
 	wg.Add(1)
 	go func() {
 		defer wg.Done()
@@ -1332,13 +1307,8 @@
 	baseAllocatedID := currentRequestID()
 	lockresolver := txnutil.NewLockerResolver(kvStorage.(tikv.Storage))
 	isPullInit := &mockPullerInit{}
-<<<<<<< HEAD
 	cdcClient := NewCDCClient(ctx, pdClient, kvStorage.(tikv.Storage), NewConnArray(&security.Credential{}, 2))
-	eventCh := make(chan *model.RegionFeedEvent, 40)
-=======
-	cdcClient := NewCDCClient(ctx, pdClient, kvStorage.(tikv.Storage), &security.Credential{})
 	eventCh := make(chan model.RegionFeedEvent, 40)
->>>>>>> 2f754891
 	wg.Add(1)
 	go func() {
 		defer wg.Done()
@@ -1466,13 +1436,8 @@
 	baseAllocatedID := currentRequestID()
 	lockresolver := txnutil.NewLockerResolver(kvStorage.(tikv.Storage))
 	isPullInit := &mockPullerInit{}
-<<<<<<< HEAD
 	cdcClient := NewCDCClient(ctx, pdClient, kvStorage.(tikv.Storage), NewConnArray(&security.Credential{}, 2))
-	eventCh := make(chan *model.RegionFeedEvent, 10)
-=======
-	cdcClient := NewCDCClient(ctx, pdClient, kvStorage.(tikv.Storage), &security.Credential{})
 	eventCh := make(chan model.RegionFeedEvent, 10)
->>>>>>> 2f754891
 	wg.Add(1)
 	go func() {
 		defer wg.Done()
@@ -1701,13 +1666,8 @@
 	}()
 	lockresolver := txnutil.NewLockerResolver(kvStorage.(tikv.Storage))
 	isPullInit := &mockPullerInit{}
-<<<<<<< HEAD
 	cdcClient := NewCDCClient(ctx, pdClient, kvStorage.(tikv.Storage), NewConnArray(&security.Credential{}, 2))
-	eventCh := make(chan *model.RegionFeedEvent, 10)
-=======
-	cdcClient := NewCDCClient(ctx, pdClient, kvStorage.(tikv.Storage), &security.Credential{})
 	eventCh := make(chan model.RegionFeedEvent, 10)
->>>>>>> 2f754891
 	wg.Add(1)
 	go func() {
 		defer wg.Done()
@@ -1803,13 +1763,8 @@
 	baseAllocatedID := currentRequestID()
 	lockresolver := txnutil.NewLockerResolver(kvStorage.(tikv.Storage))
 	isPullInit := &mockPullerInit{}
-<<<<<<< HEAD
 	cdcClient := NewCDCClient(ctx, pdClient, kvStorage.(tikv.Storage), NewConnArray(&security.Credential{}, 2))
-	eventCh := make(chan *model.RegionFeedEvent, 10)
-=======
-	cdcClient := NewCDCClient(ctx, pdClient, kvStorage.(tikv.Storage), &security.Credential{})
 	eventCh := make(chan model.RegionFeedEvent, 10)
->>>>>>> 2f754891
 	var wg2 sync.WaitGroup
 	if enableKVClientV2 {
 		wg.Add(1)
@@ -1900,13 +1855,8 @@
 	baseAllocatedID := currentRequestID()
 	lockresolver := txnutil.NewLockerResolver(kvStorage.(tikv.Storage))
 	isPullInit := &mockPullerInit{}
-<<<<<<< HEAD
 	cdcClient := NewCDCClient(ctx, pdClient, kvStorage.(tikv.Storage), NewConnArray(&security.Credential{}, 2))
-	eventCh := make(chan *model.RegionFeedEvent, 10)
-=======
-	cdcClient := NewCDCClient(ctx, pdClient, kvStorage.(tikv.Storage), &security.Credential{})
 	eventCh := make(chan model.RegionFeedEvent, 10)
->>>>>>> 2f754891
 	wg.Add(1)
 	go func() {
 		defer wg.Done()
@@ -2014,13 +1964,8 @@
 	baseAllocatedID := currentRequestID()
 	lockresolver := txnutil.NewLockerResolver(kvStorage.(tikv.Storage))
 	isPullInit := &mockPullerInit{}
-<<<<<<< HEAD
 	cdcClient := NewCDCClient(ctx, pdClient, kvStorage.(tikv.Storage), NewConnArray(&security.Credential{}, 2))
-	eventCh := make(chan *model.RegionFeedEvent, 10)
-=======
-	cdcClient := NewCDCClient(ctx, pdClient, kvStorage.(tikv.Storage), &security.Credential{})
 	eventCh := make(chan model.RegionFeedEvent, 10)
->>>>>>> 2f754891
 	wg.Add(1)
 	go func() {
 		defer wg.Done()
@@ -2118,13 +2063,8 @@
 	baseAllocatedID := currentRequestID()
 	lockresolver := txnutil.NewLockerResolver(kvStorage.(tikv.Storage))
 	isPullInit := &mockPullerInit{}
-<<<<<<< HEAD
 	cdcClient := NewCDCClient(ctx, pdClient, kvStorage.(tikv.Storage), NewConnArray(&security.Credential{}, 2))
-	eventCh := make(chan *model.RegionFeedEvent, 10)
-=======
-	cdcClient := NewCDCClient(ctx, pdClient, kvStorage.(tikv.Storage), &security.Credential{})
 	eventCh := make(chan model.RegionFeedEvent, 10)
->>>>>>> 2f754891
 	var clientWg sync.WaitGroup
 	clientWg.Add(1)
 	go func() {
@@ -2271,13 +2211,8 @@
 	baseAllocatedID := currentRequestID()
 	lockresolver := txnutil.NewLockerResolver(kvStorage.(tikv.Storage))
 	isPullInit := &mockPullerInit{}
-<<<<<<< HEAD
 	cdcClient := NewCDCClient(ctx, pdClient, kvStorage.(tikv.Storage), NewConnArray(&security.Credential{}, 2))
-	eventCh := make(chan *model.RegionFeedEvent, 10)
-=======
-	cdcClient := NewCDCClient(ctx, pdClient, kvStorage.(tikv.Storage), &security.Credential{})
 	eventCh := make(chan model.RegionFeedEvent, 10)
->>>>>>> 2f754891
 	wg.Add(1)
 	go func() {
 		defer wg.Done()
@@ -2454,13 +2389,8 @@
 	baseAllocatedID := currentRequestID()
 	lockresolver := txnutil.NewLockerResolver(kvStorage.(tikv.Storage))
 	isPullInit := &mockPullerInit{}
-<<<<<<< HEAD
 	cdcClient := NewCDCClient(ctx, pdClient, kvStorage.(tikv.Storage), NewConnArray(&security.Credential{}, 2))
-	eventCh := make(chan *model.RegionFeedEvent, 10)
-=======
-	cdcClient := NewCDCClient(ctx, pdClient, kvStorage.(tikv.Storage), &security.Credential{})
 	eventCh := make(chan model.RegionFeedEvent, 10)
->>>>>>> 2f754891
 	wg.Add(1)
 	go func() {
 		defer wg.Done()
@@ -2689,13 +2619,8 @@
 	baseAllocatedID := currentRequestID()
 	lockresolver := txnutil.NewLockerResolver(kvStorage.(tikv.Storage))
 	isPullInit := &mockPullerInit{}
-<<<<<<< HEAD
 	cdcClient := NewCDCClient(ctx, pdClient, kvStorage.(tikv.Storage), NewConnArray(&security.Credential{}, 2))
-	eventCh := make(chan *model.RegionFeedEvent, 10)
-=======
-	cdcClient := NewCDCClient(ctx, pdClient, kvStorage.(tikv.Storage), &security.Credential{})
 	eventCh := make(chan model.RegionFeedEvent, 10)
->>>>>>> 2f754891
 	wg.Add(1)
 	go func() {
 		defer wg.Done()
@@ -2788,13 +2713,8 @@
 	baseAllocatedID := currentRequestID()
 	lockresolver := txnutil.NewLockerResolver(kvStorage.(tikv.Storage))
 	isPullInit := &mockPullerInit{}
-<<<<<<< HEAD
 	cdcClient := NewCDCClient(ctx, pdClient, kvStorage.(tikv.Storage), NewConnArray(&security.Credential{}, 2))
-	eventCh := make(chan *model.RegionFeedEvent, 10)
-=======
-	cdcClient := NewCDCClient(ctx, pdClient, kvStorage.(tikv.Storage), &security.Credential{})
 	eventCh := make(chan model.RegionFeedEvent, 10)
->>>>>>> 2f754891
 	wg.Add(1)
 	go func() {
 		defer wg.Done()
@@ -2880,13 +2800,8 @@
 	}()
 	lockresolver := txnutil.NewLockerResolver(kvStorage.(tikv.Storage))
 	isPullInit := &mockPullerInit{}
-<<<<<<< HEAD
 	cdcClient := NewCDCClient(ctx, pdClient, kvStorage.(tikv.Storage), NewConnArray(&security.Credential{}, 2))
-	eventCh := make(chan *model.RegionFeedEvent, 10)
-=======
-	cdcClient := NewCDCClient(ctx, pdClient, kvStorage.(tikv.Storage), &security.Credential{})
 	eventCh := make(chan model.RegionFeedEvent, 10)
->>>>>>> 2f754891
 	wg.Add(1)
 	go func() {
 		defer wg.Done()
@@ -2953,13 +2868,8 @@
 	}()
 	lockresolver := txnutil.NewLockerResolver(kvStorage.(tikv.Storage))
 	isPullInit := &mockPullerInit{}
-<<<<<<< HEAD
 	cdcClient := NewCDCClient(ctx, pdClient, kvStorage.(tikv.Storage), NewConnArray(&security.Credential{}, 2))
-	eventCh := make(chan *model.RegionFeedEvent, 10)
-=======
-	cdcClient := NewCDCClient(ctx, pdClient, kvStorage.(tikv.Storage), &security.Credential{})
 	eventCh := make(chan model.RegionFeedEvent, 10)
->>>>>>> 2f754891
 	wg.Add(1)
 	go func() {
 		defer wg.Done()
@@ -3033,13 +2943,8 @@
 	}()
 	lockresolver := txnutil.NewLockerResolver(kvStorage.(tikv.Storage))
 	isPullInit := &mockPullerInit{}
-<<<<<<< HEAD
 	cdcClient := NewCDCClient(ctx, pdClient, kvStorage.(tikv.Storage), NewConnArray(&security.Credential{}, 2))
-	eventCh := make(chan *model.RegionFeedEvent, 10)
-=======
-	cdcClient := NewCDCClient(ctx, pdClient, kvStorage.(tikv.Storage), &security.Credential{})
 	eventCh := make(chan model.RegionFeedEvent, 10)
->>>>>>> 2f754891
 	wg.Add(1)
 	go func() {
 		defer wg.Done()
@@ -3317,13 +3222,8 @@
 	baseAllocatedID := currentRequestID()
 	lockresolver := txnutil.NewLockerResolver(kvStorage.(tikv.Storage))
 	isPullInit := &mockPullerInit{}
-<<<<<<< HEAD
 	cdcClient := NewCDCClient(ctx, pdClient, kvStorage.(tikv.Storage), NewConnArray(&security.Credential{}, 2))
-	eventCh := make(chan *model.RegionFeedEvent, 10)
-=======
-	cdcClient := NewCDCClient(ctx, pdClient, kvStorage.(tikv.Storage), &security.Credential{})
 	eventCh := make(chan model.RegionFeedEvent, 10)
->>>>>>> 2f754891
 	wg.Add(1)
 	go func() {
 		defer wg.Done()
@@ -3445,13 +3345,8 @@
 	baseAllocatedID := currentRequestID()
 	lockresolver := txnutil.NewLockerResolver(kvStorage.(tikv.Storage))
 	isPullInit := &mockPullerInit{}
-<<<<<<< HEAD
 	cdcClient := NewCDCClient(ctx, pdClient, kvStorage.(tikv.Storage), NewConnArray(&security.Credential{}, 2))
-	eventCh := make(chan *model.RegionFeedEvent, 10)
-=======
-	cdcClient := NewCDCClient(ctx, pdClient, kvStorage.(tikv.Storage), &security.Credential{})
 	eventCh := make(chan model.RegionFeedEvent, 10)
->>>>>>> 2f754891
 	wg.Add(1)
 	go func() {
 		defer wg.Done()
